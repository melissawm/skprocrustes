--- conflicted
+++ resolved
@@ -169,15 +169,13 @@
     def test_setoptions_polar(self):
         assert_raises(Exception, skp.SPGSolver, polar=1)
 
-<<<<<<< HEAD
     def test_setoptions_timer(self):
         assert_raises(Exception, skp.SPGSolver, timer=3)
-=======
+
     def test_setoptions_precond(self):
         assert_raises(Exception, skp.SPGSolver, precond=1)
->>>>>>> f0018d5f
-
-
+
+        
 # Testing functions inside GKBSolver class:
 class TestGKBSolver(TestCase):
 
@@ -221,13 +219,11 @@
     def test_setoptions_polar(self):
         assert_raises(Exception, skp.GKBSolver, polar=1)
 
-<<<<<<< HEAD
     def test_setoptions_timer(self):
         assert_raises(Exception, skp.GKBSolver, timer=3)
-=======
+
     def test_setoptions_precond(self):
         assert_raises(Exception, skp.SPGSolver, precond=1)
->>>>>>> f0018d5f
 
 
 # Testing functions inside EBSolver class:
