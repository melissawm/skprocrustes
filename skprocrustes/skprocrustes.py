--- conflicted
+++ resolved
@@ -1217,16 +1217,6 @@
             # Solving this problem is equivalent to solving the original one.
             # THIS IS NOT WORKING. USE CHANGEVAR = FALSE FOR BETTER
             # PERFORMANCE.
-<<<<<<< HEAD
-            U, S, VT = sp.svd(problem.A)
-            problem.stats["svd"] = problem.stats["svd"]+1
-            X = np.copy(VT[0:p, 0:n].T)
-            # Aorig = problem.A.copy()
-            Ak = np.zeros((m, n))
-            for i in range(0, min(m, n)):
-                Ak[i, i] = S[i]
-            Bk = np.dot(U.T, problem.B)
-=======
 
             U, S, VT = sp.svd(problem.A)
             problem.stats["svd"] = problem.stats["svd"]+1
@@ -1242,7 +1232,7 @@
             X = np.zeros((n, p))
             Bk = np.copy(problem.B)/mu
             Ak = np.copy(problem.A)/mu
->>>>>>> d87b86f9
+
         else:
             X = np.zeros((n, p))
             Bk = np.copy(problem.B)
